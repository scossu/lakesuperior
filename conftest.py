import pytest

<<<<<<< HEAD
from os import path
from shutil import rmtree
from tempfile import gettempdir
=======
from lakesuperior import env
from lakesuperior.config_parser import test_config
from lakesuperior.globals import AppGlobals
>>>>>>> abb2bd78

from lakesuperior import env_setup, env
from lakesuperior.app import create_app
from lakesuperior.util.generators import random_image

@pytest.fixture(scope='module')
def app():
    # Override data directory locations.
    data_dir = path.join(gettempdir(), 'lsup_test', 'data')
    env.config['application']['data_dir'] = data_dir
    env.config['application']['store']['ldp_nr']['location'] = path.join(
            data_dir, 'ldpnr_store')
    env.config['application']['store']['ldp_rs']['location'] = path.join(
            data_dir, 'ldprs_store')
    app = create_app(env.config['application'])

    yield app

    # TODO improve this by using tempfile.TemporaryDirectory as a context
    # manager.
    print('Removing fixture data directory.')
    rmtree(data_dir)


@pytest.fixture(scope='module')
def db(app):
    '''
    Set up and tear down test triplestore.
    '''
    rdfly = env.app_globals.rdfly
    rdfly.bootstrap()
    env.app_globals.nonrdfly.bootstrap()

    yield rdfly

    print('Tearing down fixture graph store.')
    rdfly.store.destroy(rdfly.store.path)


@pytest.fixture
def rnd_img():
    '''
    Generate a square image with random color tiles.
    '''
    return random_image(8, 256)

<|MERGE_RESOLUTION|>--- conflicted
+++ resolved
@@ -1,14 +1,8 @@
 import pytest
 
-<<<<<<< HEAD
 from os import path
 from shutil import rmtree
 from tempfile import gettempdir
-=======
-from lakesuperior import env
-from lakesuperior.config_parser import test_config
-from lakesuperior.globals import AppGlobals
->>>>>>> abb2bd78
 
 from lakesuperior import env_setup, env
 from lakesuperior.app import create_app
