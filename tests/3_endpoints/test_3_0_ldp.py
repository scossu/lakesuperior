--- conflicted
+++ resolved
@@ -318,7 +318,6 @@
         assert isomorphic(gr1, gr2)
 
 
-<<<<<<< HEAD
     def test_put_ldprs_invalid_rdf(self):
         """
         Verify that PUTting invalid RDF body returns HTTP 400.
@@ -363,7 +362,8 @@
                 }
             )
             assert rsp_ok.status_code == 201
-=======
+
+
     def test_metadata_describe_header(self):
         """
         Verify that a "describe" Link header is presented for LDP-NR metadata.
@@ -375,7 +375,6 @@
         assert (
                 f'<{g.tbox.uid_to_uri(uid)}>; rel=describes'
                 in md_rsp.headers.get_all('Link'))
->>>>>>> f0c7e53d
 
 
     def test_put_mismatched_ldp_rs(self, rnd_img):
