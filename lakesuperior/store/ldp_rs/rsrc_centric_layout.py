import logging

from collections import defaultdict
from itertools import chain
from os import path
from string import Template
from urllib.parse import urldefrag

import arrow

from rdflib import Dataset, Graph, Literal, URIRef, plugin
from rdflib.namespace import RDF
from rdflib.query import ResultException
from rdflib.resource import Resource
from rdflib.store import Store

<<<<<<< HEAD
from lakesuperior import basedir, env
=======
from lakesuperior import env
>>>>>>> abb2bd78
from lakesuperior.dictionaries.namespaces import ns_collection as nsc
from lakesuperior.dictionaries.namespaces import ns_mgr as nsm
from lakesuperior.dictionaries.srv_mgd_terms import  srv_mgd_subjects, \
        srv_mgd_predicates, srv_mgd_types
from lakesuperior.exceptions import (InvalidResourceError,
        ResourceNotExistsError, TombstoneError, PathSegmentError)
from lakesuperior.store.ldp_rs.lmdb_store import TxnManager


META_GR_URI = nsc['fcsystem']['meta']
HIST_GR_URI = nsc['fcsystem']['histmeta']
PTREE_GR_URI = nsc['fcsystem']['pairtree']
VERS_CONT_LABEL = 'fcr:versions'

Lmdb = plugin.register('Lmdb', Store,
        'lakesuperior.store.ldp_rs.lmdb_store', 'LmdbStore')
logger = logging.getLogger(__name__)


class RsrcCentricLayout:
    """
    This class exposes an interface to build graph store layouts. It also
    provides the basics of the triplestore connection.

    Some store layouts are provided. New ones aimed at specific uses
    and optimizations of the repository may be developed by extending this
    class and implementing all its abstract methods.

    A layout is implemented via application configuration. However, once
    contents are ingested in a repository, changing a layout will most likely
    require a migration.

    The custom layout must be in the lakesuperior.store.rdf
    package and the class implementing the layout must be called
    `StoreLayout`. The module name is the one defined in the app
    configuration.

    E.g. if the configuration indicates `simple_layout` the application will
    look for
    `lakesuperior.store.rdf.simple_layout.SimpleLayout`.
    """
    _graph_uids = ('fcadmin', 'fcmain', 'fcstruct')

    # @TODO Move to a config file?
    attr_map = {
        nsc['fcadmin']: {
            # List of server-managed predicates. Triples bearing one of these
            # predicates will go in the metadata graph.
            'p': {
                nsc['ebucore'].hasMimeType,
                nsc['fcrepo'].created,
                nsc['fcrepo'].createdBy,
                nsc['fcrepo'].hasParent,
                nsc['fcrepo'].hasVersion,
                nsc['fcrepo'].lastModified,
                nsc['fcrepo'].lastModifiedBy,
                nsc['fcsystem'].tombstone,
                # The following 3 are set by the user but still in this group
                # for convenience.
                nsc['ldp'].membershipResource,
                nsc['ldp'].hasMemberRelation,
                nsc['ldp'].insertedContentRelation,
                nsc['iana'].describedBy,
                nsc['premis'].hasMessageDigest,
                nsc['premis'].hasSize,
            },
            # List of metadata RDF types. Triples bearing one of these types in
            # the object will go in the metadata graph.
            't': {
                nsc['fcrepo'].Binary,
                nsc['fcrepo'].Container,
                nsc['fcrepo'].Pairtree,
                nsc['fcrepo'].Resource,
                nsc['fcsystem'].Tombstone,
                nsc['ldp'].BasicContainer,
                nsc['ldp'].Container,
                nsc['ldp'].DirectContainer,
                nsc['ldp'].IndirectContainer,
                nsc['ldp'].NonRDFSource,
                nsc['ldp'].RDFSource,
                nsc['ldp'].Resource,
            },
        },
        nsc['fcstruct']: {
            # These are placed in a separate graph for optimization purposes.
            'p': {
                nsc['ldp'].contains,
                nsc['pcdm'].hasMember,
            }
        },
    }

    # RDF types of graphs by prefix.
    graph_ns_types = {
        nsc['fcadmin']: nsc['fcsystem'].AdminGraph,
        nsc['fcmain']: nsc['fcsystem'].UserProvidedGraph,
        nsc['fcstruct']: nsc['fcsystem'].StructureGraph,
    }


    ## MAGIC METHODS ##

    def __init__(self, config):
        """Initialize the graph store and a layout.

        NOTE: `rdflib.Dataset` requires a RDF 1.1 compliant store with support
        for Graph Store HTTP protocol
        (https://www.w3.org/TR/sparql11-http-rdf-update/). Blazegraph supports
        this only in the (currently unreleased) 2.2 branch. It works with Jena,
        which is currently the reference implementation.
        """
        self.config = config
        self.store = plugin.get('Lmdb', Store)(config['location'])
        self.ds = Dataset(self.store, default_union=True)
        self.ds.namespace_manager = nsm


    @property
    def attr_routes(self):
        """
        This is a map that allows specific triples to go to certain graphs.
        It is a machine-friendly version of the static attribute `attr_map`
        which is formatted for human readability and to avoid repetition.
        The attributes not mapped here (usually user-provided triples with no
        special meaning to the application) go to the `fcmain:` graph.

        The output of this is a dict with a similar structure::

            {
                'p': {
                    <Predicate P1>: <destination graph G1>,
                    <Predicate P2>: <destination graph G1>,
                    <Predicate P3>: <destination graph G1>,
                    <Predicate P4>: <destination graph G2>,
                    [...]
                },
                't': {
                    <RDF Type T1>: <destination graph G1>,
                    <RDF Type T2>: <destination graph G3>,
                    [...]
                }
            }
        """
        if not hasattr(self, '_attr_routes'):
            self._attr_routes = {'p': {}, 't': {}}
            for dest in self.attr_map.keys():
                for term_k, terms in self.attr_map[dest].items():
                    self._attr_routes[term_k].update(
                            {term: dest for term in terms})

        return self._attr_routes



    def bootstrap(self):
        """
        Delete all graphs and insert the basic triples.
        """
        logger.info('Deleting all data from the graph store.')
        store = self.ds.store
        if getattr(store, 'is_txn_open', False):
            store.rollback()
        store.destroy(store.path)

        logger.info('Initializing the graph store with system data.')
        store.open()
        fname = path.join(
                basedir, 'data', 'bootstrap', 'rsrc_centric_layout.sparql')
        with TxnManager(store, True):
            with open(fname, 'r') as f:
                data = Template(f.read())
                self.ds.update(data.substitute(timestamp=arrow.utcnow()))


    def get_raw(self, uri, ctx=None):
        """
        Get a raw graph of a non-LDP resource.

        The graph is queried across all contexts or within a specific one.

        :param rdflib.term.URIRef s: URI of the subject.
        :param rdflib.term.URIRef ctx: URI of the optional context. If None,
            all named graphs are queried.

        :rtype: rdflib.Graph
        """
        return self.store.triples((nsc['fcres'][uid], None, None), ctx)


    def count_rsrc(self):
        """
        Return a count of first-class resources, subdivided in "live" and
        historic snapshots.
        """
        with TxnManager(self.ds.store) as txn:
            main = set(
                    self.ds.graph(META_GR_URI)[ : nsc['foaf'].primaryTopic : ])
            hist = set(
                    self.ds.graph(HIST_GR_URI)[ : nsc['foaf'].primaryTopic : ])

        return {'main': len(main), 'hist': len(hist)}


    def raw_query(self, qry_str):
        """
        Perform a straight query to the graph store.
        """
        return self.ds.query(qry_str)


    def get_imr(
                self, uid, ver_uid=None, strict=True, incl_inbound=False,
                incl_children=True, embed_children=False, **kwargs):
        """
        See base_rdf_layout.get_imr.
        """
        if ver_uid:
            uid = self.snapshot_uid(uid, ver_uid)

        graphs = {pfx[uid] for pfx in self.graph_ns_types.keys()}

        # Exclude children: remove containment graphs.
        if not incl_children:
            graphs.remove(nsc['fcstruct'][uid])

        rsrc_graphs = [
                self.ds.graph(gr)
                for gr in graphs]
        resultset = set(chain.from_iterable(rsrc_graphs))

        imr = Graph(identifier=nsc['fcres'][uid])
        imr += resultset

        # Include inbound relationships.
        if incl_inbound and len(imr):
            imr += self.get_inbound_rel(nsc['fcres'][uid])

        #logger.debug('Found resource: {}'.format(
        #        imr.serialize(format='turtle').decode('utf-8')))

        if strict:
            self._check_rsrc_status(imr)

        return imr


    def ask_rsrc_exists(self, uid):
        """
        See base_rdf_layout.ask_rsrc_exists.
        """
        logger.debug('Checking if resource exists: {}'.format(uid))
        meta_gr = self.ds.graph(nsc['fcadmin'][uid])
        return bool(
                meta_gr[nsc['fcres'][uid] : RDF.type : nsc['fcrepo'].Resource])


    def get_metadata(self, uid, ver_uid=None, strict=True):
        """
        This is an optimized query to get only the administrative metadata.
        """
        logger.debug('Getting metadata for: {}'.format(uid))
        if ver_uid:
            uid = self.snapshot_uid(uid, ver_uid)
        uri = nsc['fcres'][uid]
        gr = Graph(identifier=uri)
        gr += self.ds.graph(nsc['fcadmin'][uid])

        if strict:
            self._check_rsrc_status(gr)

        return gr


    def get_user_data(self, uid):
        """
        Get all the user-provided data.

        :param string uid: Resource UID.
        """
        # *TODO* This only works as long as there is only one user-provided
        # graph. If multiple user-provided graphs will be supported, this
        # should use another query to get all of them.
        userdata_gr = Graph(identifier=nsc['fcres'][uid])
        userdata_gr += self.ds.graph(nsc['fcmain'][uid])

        return userdata_gr


    def get_version_info(self, uid, strict=True):
        """
        Get all metadata about a resource's versions.
        """
        # **Note:** This pretty much bends the ontology—it replaces the graph URI
        # with the subject URI. But the concepts of data and metadata in Fedora
        # are quite fluid anyways...

        # WIP—Is it worth to replace SPARQL here?
        #versions = self.ds.graph(nsc['fcadmin'][uid]).triples(
        #        (nsc['fcres'][uid], nsc['fcrepo'].hasVersion, None))
        #for version in versions:
        #    version_meta = self.ds.graph(HIST_GRAPH_URI).triples(
        qry = """
        CONSTRUCT {
          ?s fcrepo:hasVersion ?v .
          ?v ?p ?o .
        } {
          GRAPH ?ag {
            ?s fcrepo:hasVersion ?v .
          }
          GRAPH ?hg {
            ?vm foaf:primaryTopic ?v .
            ?vm  ?p ?o .
            FILTER (?o != ?v)
          }
        }"""
        gr = self._parse_construct(qry, init_bindings={
            'ag': nsc['fcadmin'][uid],
            'hg': HIST_GR_URI,
            's': nsc['fcres'][uid]})
        ver_info_gr = Graph(identifier=nsc['fcres'][uid])
        ver_info_gr += gr
        if strict:
            self._check_rsrc_status(ver_info_gr)

        return ver_info_gr


    def get_inbound_rel(self, subj_uri, full_triple=True):
        """
        Query inbound relationships for a subject.

        This can be a list of either complete triples, or of subjects referring
        to the given URI. It excludes historic version snapshots.

        :param rdflib.URIRef subj_uri: Subject URI.
        :param boolean full_triple: Whether to return the full triples found
            or only the subjects. By default, full triples are returned.

        :rtype: Iterator(tuple(rdflib.term.Identifier) or rdflib.URIRef)
        :return: Inbound triples or subjects.
        """
        # Only return non-historic graphs.
        meta_gr = self.ds.graph(META_GR_URI)
        ptopic_uri = nsc['foaf'].primaryTopic

        yield from (
            (match[:3] if full_triple else match[0])
            for match in self.ds.quads((None, None, subj_uri, None))
            if set(meta_gr[ : ptopic_uri : match[0]])
        )


    def get_descendants(self, uid, recurse=True):
        """
        Get descendants (recursive children) of a resource.

        :param str uid: Resource UID.

        :rtype: Iterator(rdflib.URIRef)
        :return: Subjects of descendant resources.
        """
        ds = self.ds
        subj_uri = nsc['fcres'][uid]
        ctx_uri = nsc['fcstruct'][uid]
        def _recurse(dset, s, p, c):
            new_dset = set(ds.graph(c)[s : p])
            for ss in new_dset:
                dset.add(ss)
                cc = URIRef(ss.replace(nsc['fcres'], nsc['fcstruct']))
                if set(ds.graph(cc)[ss : p]):
                    _recurse(dset, ss, p, cc)
            return dset

        return (
            _recurse(set(), subj_uri, nsc['ldp'].contains, ctx_uri)
            if recurse
            else ds.graph(ctx_uri)[subj_uri : nsc['ldp'].contains : ])


    def patch_rsrc(self, uid, qry):
        """
        Patch a resource with SPARQL-Update statements.

        The statement(s) is/are executed on the user-provided graph only
        to ensure that the scope is limited to the resource.

        :param str uid: UID of the resource to be patched.
        :param dict qry: Parsed and translated query, or query string.
        """
        # Add meta graph for user-defined triples. This may not be used but
        # it's simple and harmless to add here.
        self.ds.graph(META_GR_URI).add(
                (nsc['fcmain'][uid], nsc['foaf'].primaryTopic,
                nsc['fcres'][uid]))
        gr = self.ds.graph(nsc['fcmain'][uid])
        logger.debug('Updating graph {} with statements: {}'.format(
            nsc['fcmain'][uid], qry))

        return gr.update(qry)


    def forget_rsrc(self, uid, inbound=True, children=True):
        """
        Completely delete a resource and (optionally) its children and inbound
        references.

        NOTE: inbound references in historic versions are not affected.
        """
        # Localize variables to be used in loops.
        uri = nsc['fcres'][uid]
        topic_uri = nsc['foaf'].primaryTopic
        uid_fn = self.uri_to_uid

        # remove children.
        if children:
            logger.debug('Purging children for /{}'.format(uid))
            for rsrc_uri in self.get_descendants(uid, False):
                self.forget_rsrc(uid_fn(rsrc_uri), inbound, False)
            # Remove structure graph.
            self.ds.remove_graph(nsc['fcstruct'][uid])

        # Remove inbound references.
        if inbound:
            for ibs in self.get_inbound_rel(uri):
                self.ds.remove(ibs)

        # Remove versions.
        for ver_uri in self.ds.graph(nsc['fcadmin'][uid])[
                uri : nsc['fcrepo'].hasVersion : None]:
            self.delete_rsrc(uid_fn(ver_uri), True)

        # Remove resource itself.
        self.delete_rsrc(uid)


    def truncate_rsrc(self, uid):
        """
        Remove all user-provided data from a resource and only leave admin and
        structure data.
        """
        userdata = set(self.get_user_data(uid))

        return self.modify_rsrc(uid, remove_trp=userdata)


    def modify_rsrc(self, uid, remove_trp=set(), add_trp=set()):
        """
        Modify triples about a subject.

        This method adds and removes triple sets from specific graphs,
        indicated by the term router. It also adds metadata about the changed
        graphs.
        """
        remove_routes = defaultdict(set)
        add_routes = defaultdict(set)
        historic = VERS_CONT_LABEL in uid

        graph_types = set() # Graphs that need RDF type metadata added.
        # Create add and remove sets for each graph.
        for t in remove_trp:
            map_graph = self._map_graph_uri(t, uid)
            target_gr_uri = map_graph[0]
            remove_routes[target_gr_uri].add(t)
            graph_types.add(map_graph)
        for t in add_trp:
            map_graph = self._map_graph_uri(t, uid)
            target_gr_uri = map_graph[0]
            add_routes[target_gr_uri].add(t)
            graph_types.add(map_graph)

        # Decide if metadata go into historic or current graph.
        meta_gr_uri = HIST_GR_URI if historic else META_GR_URI
        meta_gr = self.ds.graph(meta_gr_uri)

        # Remove and add triple sets from each graph.
        for gr_uri, trp in remove_routes.items():
            gr = self.ds.graph(gr_uri)
            gr -= trp
        for gr_uri, trp in add_routes.items():
            gr = self.ds.graph(gr_uri)
            gr += trp
            # Add metadata.
            meta_gr.set(
                    (gr_uri, nsc['foaf'].primaryTopic, nsc['fcres'][uid]))
            ts = getattr(env, 'timestamp_term', Literal(arrow.utcnow()))
            meta_gr.set((gr_uri, nsc['fcrepo'].created, ts))
            if historic:
                # @FIXME Ugly reverse engineering.
                ver_uid = uid.split(VERS_CONT_LABEL)[1].lstrip('/')
                meta_gr.set((
                    gr_uri, nsc['fcrepo'].hasVersionLabel, Literal(ver_uid)))
            # *TODO* More provenance metadata can be added here.

        # Add graph RDF types.
        for gr_uri, gr_type in graph_types:
            meta_gr.add((gr_uri, RDF.type, gr_type))


    def delete_rsrc(self, uid, historic=False):
        """
        Delete all aspect graphs of an individual resource.

        :param uid: Resource UID.
        :param bool historic: Whether the UID is of a historic version.
        """
        meta_gr_uri = HIST_GR_URI if historic else META_GR_URI
        for gr_uri in self.ds.graph(meta_gr_uri)[
                : nsc['foaf'].primaryTopic : nsc['fcres'][uid]]:
            self.ds.remove_context(gr_uri)
            self.ds.graph(meta_gr_uri).remove((gr_uri, None, None))


    def snapshot_uid(self, uid, ver_uid):
        """
        Create a versioned UID string from a main UID and a version UID.
        """
        if VERS_CONT_LABEL in uid:
            raise InvalidResourceError(uid,
                    'Resource \'{}\' is already a version.')

        return '{}/{}/{}'.format(uid, VERS_CONT_LABEL, ver_uid)


    def uri_to_uid(self, uri):
        """
        Convert an internal URI to a UID.
        """
        return str(uri).replace(nsc['fcres'], '')


    def find_refint_violations(self):
        """
        Find all referential integrity violations.

        This method looks for dangling relationships within a repository by
        checking the objects of each triple; if the object is an in-repo
        resource reference, and no resource with that URI results to be in the
        repo, that triple is reported.

        :rtype: set
        :return: Triples referencing a repository URI that is not a resource.
        """
        for i, obj in enumerate(self.store.all_terms('o'), start=1):
            if (
                    isinstance(obj, URIRef)
                    and obj.startswith(nsc['fcres'])
                    and not obj.endswith('fcr:fixity')
                    and not obj.endswith('fcr:versions')
                    and not self.ask_rsrc_exists(self.uri_to_uid(
                        urldefrag(obj).url))):
                logger.warn('Object not found: {}'.format(obj))
                for trp in self.store.triples((None, None, obj)):
                    yield trp
            if i % 100 == 0:
                logger.info('{} terms processed.'.format(i))


    ## PROTECTED MEMBERS ##

    def _check_rsrc_status(self, gr):
        """
        Check if a resource is not existing or if it is a tombstone.
        """
        uid = self.uri_to_uid(gr.identifier)
        if not len(gr):
            raise ResourceNotExistsError(uid)

        # Check if resource is a tombstone.
        if gr[gr.identifier : RDF.type : nsc['fcsystem'].Tombstone]:
            raise TombstoneError(
                    uid, gr.value(gr.identifier, nsc['fcrepo'].created))
        elif gr.value(gr.identifier, nsc['fcsystem'].tombstone):
            raise TombstoneError(
                self.uri_to_uid(
                    gr.value(gr.identifier, nsc['fcsystem'].tombstone)),
                gr.value(gr.identifier, nsc['fcrepo'].created))


    def _parse_construct(self, qry, init_bindings={}):
        """
        Parse a CONSTRUCT query.

        :rtype: rdflib.Graph
        """
        try:
            qres = self.ds.query(qry, initBindings=init_bindings)
        except ResultException:
            # RDFlib bug: https://github.com/RDFLib/rdflib/issues/775
            return Graph()
        else:
            return qres.graph


    def _map_graph_uri(self, t, uid):
        """
        Map a triple to a namespace prefix corresponding to a graph.

        :rtype: tuple
        :return: 2-tuple with a graph URI and an associated RDF type.
        """
        if t[1] in self.attr_routes['p'].keys():
            pfx = self.attr_routes['p'][t[1]]
        elif t[1] == RDF.type and t[2] in self.attr_routes['t'].keys():
            pfx = self.attr_routes['t'][t[2]]
        else:
            pfx = nsc['fcmain']

        return (pfx[uid], self.graph_ns_types[pfx])<|MERGE_RESOLUTION|>--- conflicted
+++ resolved
@@ -14,11 +14,7 @@
 from rdflib.resource import Resource
 from rdflib.store import Store
 
-<<<<<<< HEAD
 from lakesuperior import basedir, env
-=======
-from lakesuperior import env
->>>>>>> abb2bd78
 from lakesuperior.dictionaries.namespaces import ns_collection as nsc
 from lakesuperior.dictionaries.namespaces import ns_mgr as nsm
 from lakesuperior.dictionaries.srv_mgd_terms import  srv_mgd_subjects, \
