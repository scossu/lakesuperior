import logging
import shutil

from contextlib import ContextDecorator
from os import makedirs, path
from urllib.parse import urldefrag

import requests
import yaml

from rdflib import Graph, URIRef

from lakesuperior import env, basedir
from lakesuperior.dictionaries.namespaces import ns_collection as nsc
from lakesuperior.exceptions import InvalidResourceError
from lakesuperior.globals import AppGlobals, ROOT_UID
from lakesuperior.config_parser import parse_config
from lakesuperior.store.ldp_rs.lmdb_store import TxnManager


logger = logging.getLogger(__name__)


class StoreWrapper(ContextDecorator):
    """
    Open and close a store.
    """
    def __init__(self, store):
        self.store = store

    def __enter__(self):
        self.store.open(env.app_globals.rdfly.config)

    def __exit__(self, *exc):
        self.store.close()


class Migrator:
    """
    Class to handle a database migration.

    This class holds state of progress and shared variables as it crawls
    through linked resources in an LDP server.

    Since a repository migration can be a very long operation but it is
    impossible to know the number of the resources to gather by LDP interaction
    alone, a progress ticker outputs the number of processed resources at
    regular intervals.
    """

    db_params = {
        'map_size': 1024 ** 4,
        'metasync': False,
        'readahead': False,
        'meminit': False,
    }
    """
    LMDB database parameters.

    See :meth:`lmdb.Environment.__init__`
    """

    ignored_preds = (
        nsc['fcrepo'].hasParent,
        nsc['fcrepo'].hasTransactionProvider,
        nsc['fcrepo'].hasFixityService,
    )
    """List of predicates to ignore when looking for links."""


    def __init__(
            self, src, dest, clear=False, zero_binaries=False,
            compact_uris=False, skip_errors=False):
        """
        Set up base paths and clean up existing directories.

        :param rdflib.URIRef src: Webroot of source repository. This must
            correspond to the LDP root node (for Fedora it can be e.g.
            ``http://localhost:8080fcrepo/rest/``) and is used to determine if
            URIs retrieved are managed by this repository.
        :param str dest: Destination repository path. If the location exists
            it must be a writable directory. It will be deleted and recreated.
            If it does not exist, it will be created along with its parents if
            missing.
        :param bool clear: Whether to clear any pre-existing data at the
            locations indicated.
        :param bool zero_binaries: Whether to create zero-byte binary files
            rather than copy the sources.
        :param bool compact_uris: NOT IMPLEMENTED. Whether the process should
            attempt to compact URIs generated with broken up path segments. If
            the UID matches a pattern such as ``/12/34/56/123456...`` it is
            converted to ``/123456...``. This would remove a lot of cruft
            caused by the pairtree segments. Note that this will change the
            publicly exposed URIs. If durability is a concern, a rewrite
            directive can be added to the HTTP server that proxies the WSGI
            endpoint.
        """
        # Set up repo folder structure and copy default configuration to
        # destination file.
        self.dbpath = '{}/data/ldprs_store'.format(dest)
        self.fpath = '{}/data/ldpnr_store'.format(dest)
        self.config_dir = '{}/etc'.format(dest)

        if clear:
            shutil.rmtree(dest, ignore_errors=True)
        if not path.isdir(self.config_dir):
            shutil.copytree(
                '{}/etc.defaults'.format(basedir), self.config_dir)

        # Modify and overwrite destination configuration.
        orig_config = parse_config(self.config_dir)
        orig_config['application']['store']['ldp_rs']['location'] = self.dbpath
        orig_config['application']['store']['ldp_nr']['path'] = self.fpath

        if clear:
            with open('{}/application.yml'.format(self.config_dir), 'w') \
                    as config_file:
                config_file.write(yaml.dump(orig_config['application']))

<<<<<<< HEAD
        env.app_globals = AppGlobals(parse_config(self.config_dir))
=======
        env.app_globals = AppGlobals(parse_config(self.config_dir)[0])
>>>>>>> abb2bd78

        self.rdfly = env.app_globals.rdfly
        self.nonrdfly = env.app_globals.nonrdfly

        if clear:
            with TxnManager(env.app_globals.rdf_store, write=True) as txn:
                self.rdfly.bootstrap()
                self.rdfly.store.close()
            env.app_globals.nonrdfly.bootstrap()

        self.src = src.rstrip('/')
        self.zero_binaries = zero_binaries
        self.skip_errors = skip_errors



    def migrate(self, start_pts=None, list_file=None):
        """
        Migrate the database.

        This method creates a fully functional and configured LAKEsuperior
        data set contained in a folder from an LDP repository.

        :param start_pts: List of starting points to retrieve
            resources from. It would typically be the repository root in case
            of a full dump or one or more resources in the repository for a
            partial one.
        :type start_pts: tuple or list
        :param str list_file: path to a local file containing a list of URIs,
            one per line.
        """
        from lakesuperior.api import resource as rsrc_api
        self._ct = 0
        with StoreWrapper(self.rdfly.store):
            if start_pts:
                for start in start_pts:
                    if not start.startswith('/'):
                        raise ValueError(
                            'Starting point {} does not begin with a slash.'
                            .format(start))

                    if not rsrc_api.exists(start):
                        # Create the full hierarchy with link to the parents.
                        rsrc_api.create_or_replace(start)
                    # Then populate the new resource and crawl for more
                    # relationships.
                    self._crawl(start)
            elif list_file:
                with open(list_file, 'r') as fp:
                    for uri in fp:
                        uid = uri.strip().replace(self.src, '')
                        if not rsrc_api.exists(uid):
                            try:
                                rsrc_api.create_or_replace(uid)
                            except InvalidResourceError:
                                pass
                        self._crawl(uid)
        logger.info('Dumped {} resources.'.format(self._ct))

        return self._ct


    def _crawl(self, uid):
        """
        Get the contents of a resource and its relationships recursively.

        This method recurses into itself each time a reference to a resource
        managed by the repository is encountered.

        :param str uid: The path relative to the source server webroot
            pointing to the resource to crawl, effectively the resource UID.
        """
        ibase = str(nsc['fcres'])
        # Public URI of source repo.
        uri = self.src + uid
        # Internal URI of destination.
        iuri = ibase + uid

        try:
            rsp = requests.head(uri)
        except:
            logger.warn('Error retrieving resource {}'.format(uri))
            return
        if rsp:
            if not self.skip_errors:
                rsp.raise_for_status()
            elif rsp.status_code > 399:
                print('Error retrieving resource {} headers: {} {}'.format(
                    uri, rsp.status_code, rsp.text))

        # Determine LDP type.
        ldp_type = 'ldp_nr'
        try:
            for link in requests.utils.parse_header_links(
                    rsp.headers.get('link')):
                if (
                        link.get('rel') == 'type'
                        and (
                            link.get('url') == str(nsc['ldp'].RDFSource)
                            or link.get('url') == str(nsc['ldp'].Container))
                ):
                    # Resource is an LDP-RS.
                    ldp_type = 'ldp_rs'
                    break
        except TypeError:
            ldp_type = 'ldp_rs'
            #raise ValueError('URI {} is not an LDP resource.'.format(uri))

        # Get the whole RDF document now because we have to know all outbound
        # links.
        get_uri = (
                uri if ldp_type == 'ldp_rs' else '{}/fcr:metadata'.format(uri))
        try:
            get_rsp = requests.get(get_uri)
        except:
            logger.warn('Error retrieving resource {}'.format(get_uri))
            return
        if get_rsp:
            if not self.skip_errors:
                get_rsp.raise_for_status()
            elif get_rsp.status_code > 399:
                print('Error retrieving resource {} body: {} {}'.format(
                    uri, get_rsp.status_code, get_rsp.text))

        data = get_rsp.content.replace(
                self.src.encode('utf-8'), ibase.encode('utf-8'))
        gr = Graph(identifier=iuri).parse(data=data, format='turtle')

        # Store raw graph data. No checks.
        with TxnManager(self.rdfly.store, True):
            self.rdfly.modify_rsrc(uid, add_trp=set(gr))

        # Grab binary and set new resource parameters.
        if ldp_type == 'ldp_nr':
            provided_imr = gr.resource(URIRef(iuri))
            if self.zero_binaries:
                data = b''
            else:
                bin_rsp = requests.get(uri)
                if not self.skip_errors:
                    bin_rsp.raise_for_status()
                elif bin_rsp.status_code > 399:
                    print('Error retrieving resource {} body: {} {}'.format(
                        uri, bin_rsp.status_code, bin_rsp.text))
                data = bin_rsp.content
            #import pdb; pdb.set_trace()
            uuid = str(gr.value(
                URIRef(iuri), nsc['premis'].hasMessageDigest)).split(':')[-1]
            fpath = self.nonrdfly.local_path(
                    self.nonrdfly.config['path'], uuid)
            makedirs(path.dirname(fpath), exist_ok=True)
            with open(fpath, 'wb') as fh:
                fh.write(data)

        self._ct += 1
        if self._ct % 10 == 0:
            print('{} resources processed so far.'.format(self._ct))

        # Now, crawl through outbound links.
        # LDP-NR fcr:metadata must be checked too.
        for pred, obj in gr.predicate_objects():
            #import pdb; pdb.set_trace()
            obj_uid = obj.replace(ibase, '')
            with TxnManager(self.rdfly.store, True):
                conditions = bool(
                    isinstance(obj, URIRef)
                    and obj.startswith(iuri)
                    # Avoid ∞ loop with fragment URIs.
                    and str(urldefrag(obj).url) != str(iuri)
                    # Avoid ∞ loop with circular references.
                    and not self.rdfly.ask_rsrc_exists(obj_uid)
                    and pred not in self.ignored_preds
                )
            if conditions:
                print('Object {} will be crawled.'.format(obj_uid))
                self._crawl(urldefrag(obj_uid).url)<|MERGE_RESOLUTION|>--- conflicted
+++ resolved
@@ -117,11 +117,7 @@
                     as config_file:
                 config_file.write(yaml.dump(orig_config['application']))
 
-<<<<<<< HEAD
         env.app_globals = AppGlobals(parse_config(self.config_dir))
-=======
-        env.app_globals = AppGlobals(parse_config(self.config_dir)[0])
->>>>>>> abb2bd78
 
         self.rdfly = env.app_globals.rdfly
         self.nonrdfly = env.app_globals.nonrdfly
