--- conflicted
+++ resolved
@@ -123,13 +123,8 @@
             path.join('lakesuperior', 'store', f'base_lmdb_store.{ext}'),
         ],
         include_dirs=include_dirs,
-<<<<<<< HEAD
-        #extra_compile_args=['-fopenmp'],
-        #extra_link_args=['-fopenmp']
-=======
         extra_compile_args=['-g'],
         extra_link_args=['-g'],
->>>>>>> b4dfa0e8
     ),
     Extension(
         'lakesuperior.model.rdf.*',
@@ -161,13 +156,8 @@
                 'lakesuperior', 'store', 'ldp_rs', f'lmdb_triplestore.{ext}'),
         ],
         include_dirs=include_dirs,
-<<<<<<< HEAD
-        #extra_compile_args=['-fopenmp'],
-        #extra_link_args=['-fopenmp']
-=======
         extra_compile_args=['-g', '-fopenmp'],
         extra_link_args=['-g', '-fopenmp']
->>>>>>> b4dfa0e8
     ),
 ]
 
