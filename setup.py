--- conflicted
+++ resolved
@@ -106,10 +106,6 @@
     #package_data={
     #},
     data_files=[
-<<<<<<< HEAD
-        #('etc.defaults', glob('etc.defaults/*.yml')),
-=======
->>>>>>> 9302eb54
         ('data/bootstrap', glob('data/bootstrap/*')),
         ('data/ldpnr_store', ['data/ldpnr_store/.keep']),
         ('data/ldprs_store', ['data/ldprs_store/.keep']),
